// SPDX-License-Identifier: CAL
pragma solidity =0.8.18;

import "forge-std/Test.sol";
import "../src/ZeroExOrderBookFlashBorrower.sol";
import "openzeppelin-contracts/contracts/proxy/Clones.sol";
import "openzeppelin-contracts/contracts/token/ERC20/ERC20.sol";
import "rain.interface.orderbook/IOrderBookV1.sol";

contract Token is ERC20 {
    constructor() ERC20("Token", "TKN") {}

    function mint(address receiver_, uint256 amount_) external {
        _mint(receiver_, amount_);
    }
}

contract MockOrderBook is IOrderBookV1 {
    function flashLoan(IERC3156FlashBorrower receiver, address token, uint256 amount, bytes calldata data)
        external
        returns (bool)
    {
        receiver.onFlashLoan(msg.sender, token, amount, 0, data);
        return true;
    }

<<<<<<< HEAD
    function takeOrders(TakeOrdersConfig calldata config) external returns (uint256 totalInput, uint256 totalOutput) {
        return (0, 0) ;
=======
    function takeOrders(TakeOrdersConfig calldata) external pure returns (uint256 totalInput, uint256 totalOutput) {
        return (0, 0);
>>>>>>> 3e30ec4b
    }

    function addOrder(OrderConfig calldata config) external {}
    function clear(
        Order memory alice,
        Order memory bob,
        ClearConfig calldata clearConfig,
        SignedContext[] memory aliceSignedContext,
        SignedContext[] memory bobSignedContext
    ) external {}
    function deposit(DepositConfig calldata config) external {}
    function flashFee(address token, uint256 amount) external view returns (uint256) {}
    function maxFlashLoan(address token) external view returns (uint256) {}
    function removeOrder(Order calldata order) external {}

    function vaultBalance(address owner, address token, uint256 id) external view returns (uint256 balance) {}
    function withdraw(WithdrawConfig calldata config) external {}
}

contract Mock0xProxy {
    fallback() external {
        Address.sendValue(payable(msg.sender), address(this).balance);
    }
}

contract ZeroExOrderBookFlashBorrowerTest is Test {
    function testTakeOrdersSender() public {
        MockOrderBook ob_ = new MockOrderBook();
        Mock0xProxy proxy_ = new Mock0xProxy();

        Token input_ = new Token();
        Token output_ = new Token();

        ZeroExOrderBookFlashBorrower arb_ =
            ZeroExOrderBookFlashBorrower(Clones.clone(address(new ZeroExOrderBookFlashBorrower())));
        arb_.initialize(
            abi.encode(
                ZeroExOrderBookFlashBorrowerConfig(
                    address(ob_),
                    address(proxy_),
                    EvaluableConfig(IExpressionDeployerV1(address(0)), new bytes[](0), new uint256[](0))
                )
            )
        );

        arb_.arb(
            TakeOrdersConfig(
                address(output_), address(input_), 0, type(uint256).max, type(uint256).max, new TakeOrderConfig[](0)
            ),
            address(proxy_),
            ""
        );
    }

    // Allow receiving funds at end of arb.
    fallback() external {}
}<|MERGE_RESOLUTION|>--- conflicted
+++ resolved
@@ -24,13 +24,8 @@
         return true;
     }
 
-<<<<<<< HEAD
     function takeOrders(TakeOrdersConfig calldata config) external returns (uint256 totalInput, uint256 totalOutput) {
-        return (0, 0) ;
-=======
-    function takeOrders(TakeOrdersConfig calldata) external pure returns (uint256 totalInput, uint256 totalOutput) {
         return (0, 0);
->>>>>>> 3e30ec4b
     }
 
     function addOrder(OrderConfig calldata config) external {}
